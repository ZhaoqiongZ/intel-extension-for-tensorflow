# Common Guide for Running

## Prepare

### Intel GPU Driver

<<<<<<< HEAD
Refer to [Install Intel GPU dirver](./../docs/install/install_for_gpu.md#install-gpu-drivers)
=======
Refer to [Install Intel GPU driver](./../docs/install/install_for_gpu.md#install-gpu-drivers)
>>>>>>> 946311d5

### Intel® oneAPI Base Toolkit

Refer to [Install Intel® oneAPI Base Toolkit](./../docs/install/install_for_gpu.md#install-oneapi-base-toolkit-packages)

### Setup Running Environment
1. Python

    We recommend you use Python 3.9 or newer.  Check which version you're running by using this command:
    ```
    python -V
    ```

2. Create Virtual Environment

    
    We recommend you create a virtual Python environment called env_itex and install official Tensorflow* in it, like this:
    
    ```
    export ENV_NAME=env_itex
    rm -rf $ENV_NAME
    python -m venv $ENV_NAME
    source $ENV_NAME/bin/activate
    pip install --upgrade pip
    pip install tensorflow
    ```

3. Install Intel® Extension for TensorFlow*

    ```
    pip install --upgrade intel-extension-for-tensorflow[gpu]
    ```

## Running
### Enable oneAPI Running Environment

```
source /opt/intel/oneapi/setvars.sh
```

### Enable Virtual Running Environment

```
source env_itex/bin/activate
```

### Run Script

Run your script with Intel® Extension for TensorFlow*.<|MERGE_RESOLUTION|>--- conflicted
+++ resolved
@@ -4,11 +4,8 @@
 
 ### Intel GPU Driver
 
-<<<<<<< HEAD
-Refer to [Install Intel GPU dirver](./../docs/install/install_for_gpu.md#install-gpu-drivers)
-=======
 Refer to [Install Intel GPU driver](./../docs/install/install_for_gpu.md#install-gpu-drivers)
->>>>>>> 946311d5
+
 
 ### Intel® oneAPI Base Toolkit
 
