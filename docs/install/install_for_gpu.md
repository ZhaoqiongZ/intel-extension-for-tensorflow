# Intel GPU Software Installation 

## Hardware Requirements

Verified Hardware Platforms:
<<<<<<< HEAD
 - Intel® Data Center GPU Flex Series 170
 - Intel® Data Center GPU Max Series
=======
 - Intel® Data Center GPU Max Series, Driver Version: [602](https://dgpu-docs.intel.com/releases/stable_602_20230323.html)
 - Intel® Data Center GPU Flex Series 170, Driver Version: [602](https://dgpu-docs.intel.com/releases/stable_602_20230323.html)
 - *Experimental:* Intel® Arc™ A-Series
>>>>>>> 946311d5

For experimental support of the Intel® Arc™ A-Series GPUs, please refer to [Intel® Arc™ A-Series GPU Software Installation](experimental/install_for_arc_gpu.md) for details.

<<<<<<< HEAD
- Ubuntu 20.04 (64-bit) or SUSE Linux Enterprise Server 15 SP3
- Intel GPU Drivers 
  - For Intel® Data Center GPU Flex Series 170: Intel® Data Center GPU Flex Series [419.40](https://dgpu-docs.intel.com/releases/stable_419_40_20220914.html)
  - For Intel® Data Center GPU Max Series: agama-ci-devel-pvc-prq-54
- Intel® oneAPI Base Toolkit 2022.3
- TensorFlow 2.10.0
- Python 3.7-3.10
=======
## Software Requirements
- Ubuntu 22.04, Red Hat 8.6 (64-bit)
  - Intel® Data Center GPU Flex Series 
- Ubuntu 22.04, Red Hat 8.6 (64-bit), SUSE Linux Enterprise Server(SLES) 15 SP3/SP4
  - Intel® Data Center GPU Max Series 
- Intel® oneAPI Base Toolkit 2023.1
- TensorFlow 2.12.0
- Python 3.8-3.10
>>>>>>> 946311d5
- pip 19.0 or later (requires manylinux2014 support)


## Install GPU Drivers

|Release|OS|Intel GPU|Install Intel GPU Driver|
|-|-|-|-|
<<<<<<< HEAD
|v1.0.0|Ubuntu 20.04|Intel® Data Center GPU Flex Series| Refer to the [Installation Guides](https://dgpu-docs.intel.com/installation-guides/ubuntu/ubuntu-focal-dc.html) for latest driver installation. If install the verified Intel® Data Center GPU Flex Series [419.40](https://dgpu-docs.intel.com/releases/stable_419_40_20220914.html), please append the specific version after components, such as `sudo apt-get install intel-opencl-icd=22.28.23726.1+i419~u20.04`|
|v1.0.0|SLES 15 SP3|Intel® Data Center GPU Max Series| Download intel GPU driver "agama-ci-devel-pvc-prq-54" for Intel® Data Center GPU Max Series from https://ubit-gfx.intel.com/build/15136536/artifacts, and install them. |


=======
|v1.2.0|Ubuntu 22.04, Red Hat 8.6|Intel® Data Center GPU Flex Series|  Refer to the [Installation Guides](https://dgpu-docs.intel.com/installation-guides/index.html#intel-data-center-gpu-flex-series) for latest driver installation. If install the verified Intel® Data Center GPU Max Series/Intel® Data Center GPU Flex Series [602](https://dgpu-docs.intel.com/releases/stable_602_20230323.html), please append the specific version after components, such as `sudo apt-get install intel-opencl-icd==23.05.25593.18-601~22.04`|
|v1.2.0|Ubuntu 22.04, Red Hat 8.6, SLES 15 SP3/SP4|Intel® Data Center GPU Max Series|  Refer to the [Installation Guides](https://dgpu-docs.intel.com/installation-guides/index.html#intel-data-center-gpu-max-series) for latest driver installation. If install the verified Intel® Data Center GPU Max Series/Intel® Data Center GPU Flex Series [602](https://dgpu-docs.intel.com/releases/stable_602_20230323.html), please append the specific version after components, such as `sudo apt-get install intel-opencl-icd==23.05.25593.18-601~22.04`|
>>>>>>> 946311d5

## Install via Docker container

The Docker container includes the Intel® oneAPI Base Toolkit, and all other software stack except Intel GPU Drivers. Install the GPU driver in host machine bare metal environment, and then launch the docker container directly. 



### Build Docker container from Dockerfile

Run the following [Dockerfile build procedure](./../../docker/README.md) to build the pip based deployment container.



### Get docker container from dockerhub(For Intel® Data Center GPU Flex Series)

Pre-built docker images are available at [DockerHub](https://hub.docker.com/r/intel/intel-extension-for-tensorflow/tags).
Run the following command to pull Intel® Extension for TensorFlow* Docker container image (`gpu`) to your local machine.

```bash
$ docker pull intel/intel-extension-for-tensorflow:gpu
<<<<<<< HEAD
$ docker run -it -p 8888:8888 --device /dev/dri intel/intel-extension-for-tensorflow:gpu
```
Then go to your browser on http://localhost:8888/



### Get docker container from harhor(For Intel internal evaluation on Intel® Data Center GPU Max Series only)

Pre-built docker images are available at [Harbor](https://ccr-registry.caas.intel.com/harbor/projects/519/repositories/gpu-max) as well.
Run the following command to pull the GPU Docker container image to your local machine.

```bash
$ docker pull ccr-registry.caas.intel.com/intel-extension-for-tensorflow/gpu-max
$ docker run -it -p 8888:8888 -v /dev/dri/by-path:/dev/dri/by-path --device /dev/dri ccr-registry.caas.intel.com/intel-extension-for-tensorflow/gpu-max
=======
$ docker run -it -p 8888:8888 --device /dev/dri -v /dev/dri/by-path:/dev/dri/by-path intel/intel-extension-for-tensorflow:gpu
```

To use Intel® Optimization for Horovod* with the Intel® oneAPI Collective Communications Library (oneCCL), pull Intel® Extension for TensorFlow* Docker container image (`gpu-horovod`) to your local machine by the following command.

>>>>>>> 946311d5
```
$ docker pull intel/intel-extension-for-tensorflow:gpu-horovod
$ docker run -it -p 8888:8888 --device /dev/dri -v /dev/dri/by-path:/dev/dri/by-path --ipc=host intel/intel-extension-for-tensorflow:gpu-horovod
```

Then go to your browser on http://localhost:8888/



## Install via PyPI wheel in bare metal

### Install oneAPI Base Toolkit Packages

Need to install components of Intel® oneAPI Base Toolkit:
<<<<<<< HEAD

```bash
$ wget https://registrationcenter-download.intel.com/akdlm/irc_nas/18852/l_BaseKit_p_2022.3.0.8767_offline.sh
$ sudo sh ./l_BaseKit_p_2022.3.0.8767_offline.sh
=======
- Intel® oneAPI DPC++ Compiler
- Intel® oneAPI Math Kernel Library (oneMKL)
- Intel® oneAPI Threading Building Blocks (TBB), dependency of DPC++ Compiler.
- Intel® oneAPI Collective Communications Library (oneCCL), required by Intel® Optimization for Horovod* only


```bash
$ wget https://registrationcenter-download.intel.com/akdlm/IRC_NAS/7deeaac4-f605-4bcf-a81b-ea7531577c61/l_BaseKit_p_2023.1.0.46401_offline.sh
# 3 components are necessary: DPC++/C++ Compiler, DPC++ Libiary and oneMKL
# if you want to run distributed training with Intel® Optimization for Horovod*, oneCCL is needed too(Intel® oneAPI MPI Library will be installed automatically as its dependency)
$ sudo sh ./l_BaseKit_p_2023.1.0.46401_offline.sh
>>>>>>> 946311d5
```

For any more details, follow the procedure in https://www.intel.com/content/www/us/en/developer/tools/oneapi/base-toolkit.html.

#### Setup environment variables
```bash
<<<<<<< HEAD
source /opt/intel/oneapi/compiler/env/vars.sh
source /opt/intel/oneapi/mkl/env/vars.sh
source /opt/intel/oneapi/tbb/env/vars.sh
=======
# DPC++ Compiler/oneMKL
source /path to basekit/intel/oneapi/compiler/latest/env/vars.sh
source /path to basekit/intel/oneapi/mkl/latest/env/vars.sh

# oneCCL (and Intel® oneAPI MPI Library as its dependency), required by Intel® Optimization for Horovod* only
source /path to basekit/intel/oneapi/mpi/latest/env/vars.sh
source /path to basekit/intel/oneapi/ccl/latest/env/vars.sh
```

You may install more components than Intel® Extension for TensorFlow* needs, and if required, `setvars.sh` can be customized to point to a specific directory by using a [configuration file](https://www.intel.com/content/www/us/en/develop/documentation/oneapi-programming-guide/top/oneapi-development-environment-setup/use-the-setvars-script-with-linux-or-macos/use-a-config-file-for-setvars-sh-on-linux-or-macos.html):

```bash
source /opt/intel/oneapi/setvars.sh --config="full/path/to/your/config.txt"
>>>>>>> 946311d5
```

### Install TensorFlow

The Python development and virtual environment setup recommendation by TensorFlow to isolate package installation from the system.

The Intel® Extension for TensorFlow* requires stock TensorFlow, and the version should be == 2.12.0.


<<<<<<< HEAD
#### Virtual environment install 
=======
###### Virtual environment install 
>>>>>>> 946311d5

You can follow the instructions in [stock tensorflow install](https://www.tensorflow.org/install/pip#step-by-step_instructions) to activate the virtual environment.

On Linux, it is often necessary to first update pip to a version that supports manylinux2014 wheels.
```bash
(tf)$ pip install --upgrade pip
```

To install in virtual environment, you can run 
```bash
(tf)$ pip install tensorflow==2.12.0
```

<<<<<<< HEAD
#### System environment install 
If want to system install in $HOME, please append `--user` to the commands.
```bash
(tf)$ pip install --user tensorflow==2.10.0
=======
###### System environment install 
If you prefer install tensorflow in $HOME, please append `--user` to the commands.
```bash
$ pip install --user tensorflow==2.12.0
>>>>>>> 946311d5
```
And the following system environment install for Intel® Extension for TensorFlow* will also append `--user` to the command. 

### Install Intel® Extension for TensorFlow*

- for Intel® Data Center GPU Flex Series 170

To install a GPU-only version in virtual environment, which depends on Intel GPU drivers and oneAPI BaseKit, you can run

```bash
(tf)$ pip install intel-extension-for-tensorflow[gpu]==1.0.0
```

<<<<<<< HEAD


- for Intel® Data Center GPU Max Series

```bash
(tf)$ pip install http://mlpc.intel.com/downloads/gpu-new/releases/PVC_NDA_2022ww45/ITEX/RC3/intel_extension_for_tensorflow-1.0.0-cp39-cp39-linux_x86_64.whl http://mlpc.intel.com/downloads/gpu-new/releases/PVC_NDA_2022ww45/ITEX/RC3/intel_extension_for_tensorflow_lib-1.0.0.1-cp39-cp39-linux_x86_64.whl
=======
Or install a `weekly` GPU-only version in virtual environment, which depends on Intel GPU drivers and oneAPI BaseKit, you can run

```bash
(tf)$ pip install --upgrade intel-extension-for-tensorflow-weekly[gpu] -f https://developer.intel.com/itex-whl-weekly
```

##### Check the Environment for GPU
```bash
(tf)$ bash /path to site-packages/intel_extension_for_tensorflow/tools/env_check.sh
```

##### Verify the Installation 
>>>>>>> 946311d5
```



### Verify the Installation 

```bash
(tf)$ python -c "import intel_extension_for_tensorflow as itex; print(itex.__version__)"
```



### Setup environment for distributed training

Distributed training on Intel® Data Center GPU Max Series devices depends on Intel MPI, oneCCL and Intel® Optimization for Horovod*.

- Intel MPI from Intel® oneAPI Base Toolkit
- oneCCL 2021.8-eng03 (For Argonne National Laboratory and Intel internal evaluation only)
- Intel® Optimization for Horovod* 0.22.1up3



#### Setup Intel MPI

```bash
$ source /opt/intel/oneapi/mpi/latest/env/vars.sh
```



#### Setup oneCCL

```bash
$ wget http://mlpc.intel.com/downloads/gpu-new/components/oneCCL/l_ccl_release__2021.8.0_ENG_ww45.20221101.100012.tgz
$ tar -xvzf l_ccl_release__2021.8.0_ENG_ww45.20221101.100012.tgz
$ cd l_ccl_release__2021.8.0_ENG_ww45.20221101.100012

$ unzip -P accept package.zip
$ sh install.sh -s -d $PWD/2021.8-eng03

# setup env vars
$ source {2021.8-eng03 install_dir}/2021.8-eng03/env/vars.sh
```



#### Install Intel® Optimization for Horovod*

```bash
$ pip install http://mlpc.intel.com/downloads/gpu-new/releases/PVC_NDA_2022ww45/ITEX/RC3/intel_optimization_for_horovod-0.22.1up3-cp39-cp39-linux_x86_64.whl
```


<|MERGE_RESOLUTION|>--- conflicted
+++ resolved
@@ -3,18 +3,14 @@
 ## Hardware Requirements
 
 Verified Hardware Platforms:
-<<<<<<< HEAD
  - Intel® Data Center GPU Flex Series 170
  - Intel® Data Center GPU Max Series
-=======
- - Intel® Data Center GPU Max Series, Driver Version: [602](https://dgpu-docs.intel.com/releases/stable_602_20230323.html)
- - Intel® Data Center GPU Flex Series 170, Driver Version: [602](https://dgpu-docs.intel.com/releases/stable_602_20230323.html)
- - *Experimental:* Intel® Arc™ A-Series
->>>>>>> 946311d5
+
 
 For experimental support of the Intel® Arc™ A-Series GPUs, please refer to [Intel® Arc™ A-Series GPU Software Installation](experimental/install_for_arc_gpu.md) for details.
 
-<<<<<<< HEAD
+
+## Software Requirements
 - Ubuntu 20.04 (64-bit) or SUSE Linux Enterprise Server 15 SP3
 - Intel GPU Drivers 
   - For Intel® Data Center GPU Flex Series 170: Intel® Data Center GPU Flex Series [419.40](https://dgpu-docs.intel.com/releases/stable_419_40_20220914.html)
@@ -22,32 +18,15 @@
 - Intel® oneAPI Base Toolkit 2022.3
 - TensorFlow 2.10.0
 - Python 3.7-3.10
-=======
-## Software Requirements
-- Ubuntu 22.04, Red Hat 8.6 (64-bit)
-  - Intel® Data Center GPU Flex Series 
-- Ubuntu 22.04, Red Hat 8.6 (64-bit), SUSE Linux Enterprise Server(SLES) 15 SP3/SP4
-  - Intel® Data Center GPU Max Series 
-- Intel® oneAPI Base Toolkit 2023.1
-- TensorFlow 2.12.0
-- Python 3.8-3.10
->>>>>>> 946311d5
-- pip 19.0 or later (requires manylinux2014 support)
 
 
 ## Install GPU Drivers
 
 |Release|OS|Intel GPU|Install Intel GPU Driver|
 |-|-|-|-|
-<<<<<<< HEAD
 |v1.0.0|Ubuntu 20.04|Intel® Data Center GPU Flex Series| Refer to the [Installation Guides](https://dgpu-docs.intel.com/installation-guides/ubuntu/ubuntu-focal-dc.html) for latest driver installation. If install the verified Intel® Data Center GPU Flex Series [419.40](https://dgpu-docs.intel.com/releases/stable_419_40_20220914.html), please append the specific version after components, such as `sudo apt-get install intel-opencl-icd=22.28.23726.1+i419~u20.04`|
 |v1.0.0|SLES 15 SP3|Intel® Data Center GPU Max Series| Download intel GPU driver "agama-ci-devel-pvc-prq-54" for Intel® Data Center GPU Max Series from https://ubit-gfx.intel.com/build/15136536/artifacts, and install them. |
 
-
-=======
-|v1.2.0|Ubuntu 22.04, Red Hat 8.6|Intel® Data Center GPU Flex Series|  Refer to the [Installation Guides](https://dgpu-docs.intel.com/installation-guides/index.html#intel-data-center-gpu-flex-series) for latest driver installation. If install the verified Intel® Data Center GPU Max Series/Intel® Data Center GPU Flex Series [602](https://dgpu-docs.intel.com/releases/stable_602_20230323.html), please append the specific version after components, such as `sudo apt-get install intel-opencl-icd==23.05.25593.18-601~22.04`|
-|v1.2.0|Ubuntu 22.04, Red Hat 8.6, SLES 15 SP3/SP4|Intel® Data Center GPU Max Series|  Refer to the [Installation Guides](https://dgpu-docs.intel.com/installation-guides/index.html#intel-data-center-gpu-max-series) for latest driver installation. If install the verified Intel® Data Center GPU Max Series/Intel® Data Center GPU Flex Series [602](https://dgpu-docs.intel.com/releases/stable_602_20230323.html), please append the specific version after components, such as `sudo apt-get install intel-opencl-icd==23.05.25593.18-601~22.04`|
->>>>>>> 946311d5
 
 ## Install via Docker container
 
@@ -68,28 +47,13 @@
 
 ```bash
 $ docker pull intel/intel-extension-for-tensorflow:gpu
-<<<<<<< HEAD
-$ docker run -it -p 8888:8888 --device /dev/dri intel/intel-extension-for-tensorflow:gpu
+$ docker run -it -p 8888:8888 --device /dev/dri -v /dev/dri/by-path:/dev/dri/by-path intel/intel-extension-for-tensorflow:gpu
 ```
 Then go to your browser on http://localhost:8888/
 
 
-
-### Get docker container from harhor(For Intel internal evaluation on Intel® Data Center GPU Max Series only)
-
-Pre-built docker images are available at [Harbor](https://ccr-registry.caas.intel.com/harbor/projects/519/repositories/gpu-max) as well.
-Run the following command to pull the GPU Docker container image to your local machine.
-
-```bash
-$ docker pull ccr-registry.caas.intel.com/intel-extension-for-tensorflow/gpu-max
-$ docker run -it -p 8888:8888 -v /dev/dri/by-path:/dev/dri/by-path --device /dev/dri ccr-registry.caas.intel.com/intel-extension-for-tensorflow/gpu-max
-=======
-$ docker run -it -p 8888:8888 --device /dev/dri -v /dev/dri/by-path:/dev/dri/by-path intel/intel-extension-for-tensorflow:gpu
-```
-
 To use Intel® Optimization for Horovod* with the Intel® oneAPI Collective Communications Library (oneCCL), pull Intel® Extension for TensorFlow* Docker container image (`gpu-horovod`) to your local machine by the following command.
 
->>>>>>> 946311d5
 ```
 $ docker pull intel/intel-extension-for-tensorflow:gpu-horovod
 $ docker run -it -p 8888:8888 --device /dev/dri -v /dev/dri/by-path:/dev/dri/by-path --ipc=host intel/intel-extension-for-tensorflow:gpu-horovod
@@ -104,39 +68,20 @@
 ### Install oneAPI Base Toolkit Packages
 
 Need to install components of Intel® oneAPI Base Toolkit:
-<<<<<<< HEAD
+
 
 ```bash
 $ wget https://registrationcenter-download.intel.com/akdlm/irc_nas/18852/l_BaseKit_p_2022.3.0.8767_offline.sh
 $ sudo sh ./l_BaseKit_p_2022.3.0.8767_offline.sh
-=======
-- Intel® oneAPI DPC++ Compiler
-- Intel® oneAPI Math Kernel Library (oneMKL)
-- Intel® oneAPI Threading Building Blocks (TBB), dependency of DPC++ Compiler.
-- Intel® oneAPI Collective Communications Library (oneCCL), required by Intel® Optimization for Horovod* only
-
-
-```bash
-$ wget https://registrationcenter-download.intel.com/akdlm/IRC_NAS/7deeaac4-f605-4bcf-a81b-ea7531577c61/l_BaseKit_p_2023.1.0.46401_offline.sh
-# 3 components are necessary: DPC++/C++ Compiler, DPC++ Libiary and oneMKL
-# if you want to run distributed training with Intel® Optimization for Horovod*, oneCCL is needed too(Intel® oneAPI MPI Library will be installed automatically as its dependency)
-$ sudo sh ./l_BaseKit_p_2023.1.0.46401_offline.sh
->>>>>>> 946311d5
 ```
 
 For any more details, follow the procedure in https://www.intel.com/content/www/us/en/developer/tools/oneapi/base-toolkit.html.
 
 #### Setup environment variables
 ```bash
-<<<<<<< HEAD
 source /opt/intel/oneapi/compiler/env/vars.sh
 source /opt/intel/oneapi/mkl/env/vars.sh
 source /opt/intel/oneapi/tbb/env/vars.sh
-=======
-# DPC++ Compiler/oneMKL
-source /path to basekit/intel/oneapi/compiler/latest/env/vars.sh
-source /path to basekit/intel/oneapi/mkl/latest/env/vars.sh
-
 # oneCCL (and Intel® oneAPI MPI Library as its dependency), required by Intel® Optimization for Horovod* only
 source /path to basekit/intel/oneapi/mpi/latest/env/vars.sh
 source /path to basekit/intel/oneapi/ccl/latest/env/vars.sh
@@ -146,7 +91,6 @@
 
 ```bash
 source /opt/intel/oneapi/setvars.sh --config="full/path/to/your/config.txt"
->>>>>>> 946311d5
 ```
 
 ### Install TensorFlow
@@ -156,11 +100,7 @@
 The Intel® Extension for TensorFlow* requires stock TensorFlow, and the version should be == 2.12.0.
 
 
-<<<<<<< HEAD
 #### Virtual environment install 
-=======
-###### Virtual environment install 
->>>>>>> 946311d5
 
 You can follow the instructions in [stock tensorflow install](https://www.tensorflow.org/install/pip#step-by-step_instructions) to activate the virtual environment.
 
@@ -171,20 +111,13 @@
 
 To install in virtual environment, you can run 
 ```bash
-(tf)$ pip install tensorflow==2.12.0
+(tf)$ pip install --user tensorflow==2.10.0
 ```
 
-<<<<<<< HEAD
 #### System environment install 
 If want to system install in $HOME, please append `--user` to the commands.
 ```bash
 (tf)$ pip install --user tensorflow==2.10.0
-=======
-###### System environment install 
-If you prefer install tensorflow in $HOME, please append `--user` to the commands.
-```bash
-$ pip install --user tensorflow==2.12.0
->>>>>>> 946311d5
 ```
 And the following system environment install for Intel® Extension for TensorFlow* will also append `--user` to the command. 
 
@@ -198,32 +131,18 @@
 (tf)$ pip install intel-extension-for-tensorflow[gpu]==1.0.0
 ```
 
-<<<<<<< HEAD
-
-
 - for Intel® Data Center GPU Max Series
 
 ```bash
-(tf)$ pip install http://mlpc.intel.com/downloads/gpu-new/releases/PVC_NDA_2022ww45/ITEX/RC3/intel_extension_for_tensorflow-1.0.0-cp39-cp39-linux_x86_64.whl http://mlpc.intel.com/downloads/gpu-new/releases/PVC_NDA_2022ww45/ITEX/RC3/intel_extension_for_tensorflow_lib-1.0.0.1-cp39-cp39-linux_x86_64.whl
-=======
-Or install a `weekly` GPU-only version in virtual environment, which depends on Intel GPU drivers and oneAPI BaseKit, you can run
-
-```bash
-(tf)$ pip install --upgrade intel-extension-for-tensorflow-weekly[gpu] -f https://developer.intel.com/itex-whl-weekly
+(tf)$ pip install --upgrade intel-extension-for-tensorflow-weekly[gpu]==1.0.0 -f https://developer.intel.com/itex-whl-weekly
 ```
 
-##### Check the Environment for GPU
+#### Check the Environment for GPU
 ```bash
 (tf)$ bash /path to site-packages/intel_extension_for_tensorflow/tools/env_check.sh
 ```
 
-##### Verify the Installation 
->>>>>>> 946311d5
-```
-
-
-
-### Verify the Installation 
+#### Verify the Installation 
 
 ```bash
 (tf)$ python -c "import intel_extension_for_tensorflow as itex; print(itex.__version__)"
